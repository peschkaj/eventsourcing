--- conflicted
+++ resolved
@@ -71,26 +71,15 @@
 	// setup aggregates with identifiers
 
 	anAggregate := AnAggregate{}
-<<<<<<< HEAD
 	idOne := eventsourcing.NewUuid()
 	if idOne == uuid.Nil {
-=======
-
-	idOne, err := uuid.NewV7(uuid.MillisecondPrecision)
-	if err != nil {
->>>>>>> b67924f0
 		t.Fatal("unable to generate UUID")
 	}
 	anAggregate.SetID(idOne)
 
 	anOtherAggregate := AnotherAggregate{}
-<<<<<<< HEAD
 	idTwo := eventsourcing.NewUuid()
 	if idTwo == uuid.Nil {
-=======
-	idTwo, err := uuid.NewV7(uuid.MillisecondPrecision)
-	if err != nil {
->>>>>>> b67924f0
 		t.Fatal("unable to generate UUID")
 	}
 	anOtherAggregate.SetID(idTwo)
@@ -365,7 +354,6 @@
 	}
 
 	streamEvent = eventsourcing.Event{}
-	e.Publish(AnotherAggregate{}.AggregateRoot, []eventsourcing.Event{otherEvent})
 	if streamEvent.Version != 0 {
 		t.Fatalf("expected zero value")
 	}
